--- conflicted
+++ resolved
@@ -83,7 +83,7 @@
   protected $client;
 
   /**
-   * @var UrlInterface The URL handler.
+   * @var UrlInterface|null The URL handler.
    */
   protected $urlHandler;
 
@@ -104,11 +104,6 @@
 
   /**
    * @TODO Add FacebookInputInterface
-<<<<<<< HEAD
-   * @TODO Add FacebookSessionInterface
-=======
-   * @TODO Add FacebookUrlInterface
->>>>>>> 0fff3a14
    * @TODO Add FacebookRandomGeneratorInterface
    * @TODO Add FacebookRequestInterface
    * @TODO Add FacebookResponseInterface
@@ -165,14 +160,16 @@
     $enableBeta = isset($config['enable_beta_mode']) && $config['enable_beta_mode'] === true;
     $this->client = new FacebookClient($httpClientHandler, $enableBeta);
 
-<<<<<<< HEAD
     if (isset($config['url_handler'])) {
       if ($config['url_handler'] instanceof UrlInterface) {
         $this->urlHandler = $config['url_handler'];
       } else {
         throw new \InvalidArgumentException(
           'The url_handler must be an instance of Facebook\Url\UrlInterface'
-=======
+          );
+      }
+    }
+
     if (isset($config['persistent_data_handler'])) {
       if ( $config['persistent_data_handler'] instanceof PersistentDataInterface) {
         $this->persistentDataHandler = $config['persistent_data_handler'];
@@ -184,7 +181,6 @@
         throw new \InvalidArgumentException(
           'The persistent_data_handler must be set to "session", "memory", '
           . ' or be an instance of Facebook\PersistentData\PersistentDataInterface'
->>>>>>> 0fff3a14
         );
       }
     }
@@ -266,7 +262,11 @@
    */
   public function getRedirectLoginHelper()
   {
-    return new FacebookRedirectLoginHelper($this->app, $this->persistentDataHandler);
+    return new FacebookRedirectLoginHelper(
+      $this->app,
+      $this->persistentDataHandler,
+      $this->urlHandler
+    );
   }
 
   /**
