--- conflicted
+++ resolved
@@ -48,19 +48,11 @@
   protected $app;
 
   /**
-<<<<<<< HEAD
    * @var OAuth2Client The OAuth 2.0 client service.
    */
   protected $oAuth2Client;
 
   /**
-   * @var string|null Random string to prevent CSRF.
-   */
-  public $state;
-
-  /**
-=======
->>>>>>> 19c8c28e
    * Initialize the helper and process available signed request data.
    *
    * @param FacebookApp $app The FacebookApp entity.
