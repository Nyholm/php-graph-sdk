--- conflicted
+++ resolved
@@ -68,16 +68,12 @@
     $graphResponseJson .= ',{"code":200,"headers":[{"name":"Connection","value":"close"},{"name":"Expires","value":"Sat, 01 Jan 2000 00:00:00 GMT"},{"name":"Cache-Control","value":"private, no-cache, no-store, must-revalidate"},{"name":"Access-Control-Allow-Origin","value":"*"},{"name":"Pragma","value":"no-cache"},{"name":"Content-Type","value":"text\/javascript; charset=UTF-8"},{"name":"Facebook-API-Version","value":"v2.0"}],"body":"true"}';
     $graphResponseJson .= ']';
     $response = new FacebookResponse($this->request, $graphResponseJson, 200);
-<<<<<<< HEAD
-    $batchRequest = new FacebookBatchRequest($this->app, []);
-=======
     $batchRequest = new FacebookBatchRequest($this->app, [
         new FacebookRequest($this->app, 'token'),
         new FacebookRequest($this->app, 'token'),
         new FacebookRequest($this->app, 'token'),
         new FacebookRequest($this->app, 'token'),
       ]);
->>>>>>> 3cb0747d
     $batchResponse = new FacebookBatchResponse($batchRequest, $response);
 
     $decodedResponses = $batchResponse->getResponses();
@@ -101,15 +97,11 @@
     $graphResponseJson .= ',{"code":200,"headers":[],"body":"{\"foo\":\"bar\"}"}';
     $graphResponseJson .= ']';
     $response = new FacebookResponse($this->request, $graphResponseJson, 200);
-<<<<<<< HEAD
-    $batchRequest = new FacebookBatchRequest($this->app, []);
-=======
     $batchRequest = new FacebookBatchRequest($this->app, [
         'req_one' => new FacebookRequest($this->app, 'token'),
         'req_two' => new FacebookRequest($this->app, 'token'),
         'req_three' => new FacebookRequest($this->app, 'token'),
       ]);
->>>>>>> 3cb0747d
     $batchResponse = new FacebookBatchResponse($batchRequest, $response);
 
     $this->assertInstanceOf('IteratorAggregate', $batchResponse);
